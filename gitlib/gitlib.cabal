Name:                gitlib
Version:             3.1.0.1
Synopsis:            API library for working with Git repositories
License-file:        LICENSE
License:             MIT
Author:              John Wiegley
Maintainer:          johnw@newartisans.com
Build-Type:          Simple
Cabal-Version:       >=1.10
Category:            FFI
Description:
  @gitlib@ is a high-level, lazy and conduit-aware set of abstractions for
  programming with Git types.  Several different backends are available,
  including one for the libgit2 C library (<http://libgit2.github.com>) (see
  @gitlib-libgit2@).  The aim is both type-safety and convenience of use for
  Haskell users, combined with high performance and minimal memory footprint
  by taking advantage of Haskell's laziness and the conduit library's
  deterministic resource cleanup.
  .
  For further information, as well as typical use cases, see "Git.Tutorial".

Source-repository head
  type: git
  location: git://github.com/jwiegley/gitlib.git

-- Test-suite doctests
--     Default-language: Haskell98
--     Type:    exitcode-stdio-1.0
--     Main-is: Doctest.hs
--     Hs-source-dirs: test
--     Build-depends:      
--           base
--         , directory    >= 1.0
--         , doctest      >= 0.8
--         , doctest-prop >= 0.1
--         , filepath     >= 1.3

Library
    default-language:   Haskell98
    ghc-options: -Wall
    build-depends:
          base                 >= 3 && < 5
        , base16-bytestring    >= 0.1.1.5
        , bytestring           >= 0.9.2.1
        , conduit              >= 1.1.0
        , conduit-combinators  >= 1
        , containers           >= 0.4.2.1
        , directory            >= 1.1.0.2
        , exceptions           >= 0.5
        , filepath             >= 1.4
        , hashable             >= 1.1.2.5
        , lifted-async         >= 0.1.1
        , lifted-base          >= 0.2
<<<<<<< HEAD
        , monad-control        >= 1.0 && < 1.1
=======
        , monad-control        <  1.1
>>>>>>> afa352f9
        , monad-logger         >= 0.3.4.1
        , mtl                  >= 2.1.2
        , resourcet            >= 1.1.0
        , semigroups           >= 0.11
        , tagged               >= 0.2.3.1
        , text                 >= 0.11.2
        , time                 >= 1.4
        , transformers         >= 0.3.0.0
        , unordered-containers >= 0.2.3.0
    if !os(mingw32)
        build-depends:
          unix                 >= 2.5.1.1
    exposed-modules:
        Git
        Git.Blob
        Git.Commit
        Git.Commit.Push
        Git.Object
        Git.Reference
        Git.Repository
        Git.Tree
        Git.Tree.Builder
        Git.Tree.Builder.Pure
        Git.Tree.Working
        Git.Tutorial
        Git.Types
        Git.Utils
        Git.Working
    default-extensions: 
        BangPatterns
        ConstraintKinds
        DeriveDataTypeable
        FlexibleContexts
        FunctionalDependencies
        MultiParamTypeClasses
        OverloadedStrings
        RankNTypes
        TypeFamilies
        ViewPatterns<|MERGE_RESOLUTION|>--- conflicted
+++ resolved
@@ -51,11 +51,7 @@
         , hashable             >= 1.1.2.5
         , lifted-async         >= 0.1.1
         , lifted-base          >= 0.2
-<<<<<<< HEAD
-        , monad-control        >= 1.0 && < 1.1
-=======
         , monad-control        <  1.1
->>>>>>> afa352f9
         , monad-logger         >= 0.3.4.1
         , mtl                  >= 2.1.2
         , resourcet            >= 1.1.0
